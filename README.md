--- conflicted
+++ resolved
@@ -124,15 +124,10 @@
 - `go2rtc_linux_arm` - Linux ARM 32-bit (ex. Raspberry 32-bit OS)
 - `go2rtc_linux_armv6` - Linux ARMv6 (for old Raspberry 1 and Zero)
 - `go2rtc_linux_mipsel` - Linux MIPS (ex. [Xiaomi Gateway 3](https://github.com/AlexxIT/XiaomiGateway3), [Wyze cameras](https://github.com/gtxaspec/wz_mini_hacks))
-<<<<<<< HEAD
-- `go2rtc_mac_amd64.zip` - Mac Intel 64-bit
-- `go2rtc_mac_arm64.zip` - Mac ARM 64-bit
+- `go2rtc_mac_amd64.zip` - macOS 10.13+ Intel 64-bit
+- `go2rtc_mac_arm64.zip` - macOS ARM 64-bit
 - `go2rtc_freebsd_amd64.zip` - FreeBSD Intel 64-bit
 - `go2rtc_freebsd_arm64.zip` - FreeBSD ARM 64-bit
-=======
-- `go2rtc_mac_amd64.zip` - macOS 10.13+ Intel 64-bit
-- `go2rtc_mac_arm64.zip` - macOS ARM 64-bit
->>>>>>> d7cdc8b3
 
 Don't forget to fix the rights `chmod +x go2rtc_xxx_xxx` on Linux and Mac.
 
