package core

import (
	"crypto/rand"
	"regexp"
	"runtime"
	"strconv"
	"strings"
	"time"

	"github.com/AlexxIT/go2rtc/internal/app"
)

const (
	BufferSize      = 64 * 1024 // 64K
	ConnDialTimeout = time.Second * 3
	ConnDeadline    = time.Second * 5
	ProbeTimeout    = time.Second * 3
)

// Now90000 - timestamp for Video (clock rate = 90000 samples per second)
func Now90000() uint32 {
	return uint32(time.Duration(time.Now().UnixNano()) * 90000 / time.Second)
}

const symbols = "0123456789abcdefghijklmnopqrstuvwxyzABCDEFGHIJKLMNOPQRSTUVWXYZ-_"

// RandString base10 - numbers, base16 - hex, base36 - digits+letters
// base64 - URL safe symbols, base0 - crypto random
func RandString(size, base byte) string {
	b := make([]byte, size)
	if _, err := rand.Read(b); err != nil {
		panic(err)
	}
	if base == 0 {
		return string(b)
	}
	for i := byte(0); i < size; i++ {
		b[i] = symbols[b[i]%base]
	}
	return string(b)
}

func Before(s, sep string) string {
	if i := strings.Index(s, sep); i > 0 {
		return s[:i]
	}
	return s
}

func Between(s, sub1, sub2 string) string {
	i := strings.Index(s, sub1)
	if i < 0 {
		return ""
	}
	s = s[i+len(sub1):]

	if i = strings.Index(s, sub2); i >= 0 {
		return s[:i]
	}

	return s
}

func Atoi(s string) (i int) {
	if s != "" {
		i, _ = strconv.Atoi(s)
	}
	return
}

func Assert(ok bool) {
	if !ok {
		_, file, line, _ := runtime.Caller(1)
		panic(file + ":" + strconv.Itoa(line))
	}
}

func Caller() string {
	_, file, line, _ := runtime.Caller(1)
	return file + ":" + strconv.Itoa(line)
}

<<<<<<< HEAD
func NewSecret(name string, defaultValues interface{}) (*app.Secret, error) {
	return app.NewSecret(name, defaultValues)
=======
const (
	unreserved = `A-Za-z0-9-._~`
	subdelims  = `!$&'()*+,;=`
	userinfo   = unreserved + subdelims + `%:`
)

func StripUserinfo(s string) string {
	sanitizer := regexp.MustCompile(`://[` + userinfo + `]+@`)
	return sanitizer.ReplaceAllString(s, `://***@`)
>>>>>>> df95ce39
}<|MERGE_RESOLUTION|>--- conflicted
+++ resolved
@@ -81,10 +81,6 @@
 	return file + ":" + strconv.Itoa(line)
 }
 
-<<<<<<< HEAD
-func NewSecret(name string, defaultValues interface{}) (*app.Secret, error) {
-	return app.NewSecret(name, defaultValues)
-=======
 const (
 	unreserved = `A-Za-z0-9-._~`
 	subdelims  = `!$&'()*+,;=`
@@ -94,5 +90,8 @@
 func StripUserinfo(s string) string {
 	sanitizer := regexp.MustCompile(`://[` + userinfo + `]+@`)
 	return sanitizer.ReplaceAllString(s, `://***@`)
->>>>>>> df95ce39
+}
+
+func NewSecret(name string, defaultValues interface{}) (*app.Secret, error) {
+	return app.NewSecret(name, defaultValues)
 }