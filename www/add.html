--- conflicted
+++ resolved
@@ -296,68 +296,8 @@
             ev.target.nextElementSibling.style.display = 'grid';
         });
 
-<<<<<<< HEAD
-<button id="tuya">Tuya</button>
-<div class="module">
-    <form id="tuya-credentials-form" style="margin-bottom: 10px">
-        <select name="region">
-            <option value="protect-eu.ismartlife.me">EU Central</option>
-            <option value="protect-we.ismartlife.me">EU East</option>
-            <option value="protect-us.ismartlife.me">US West</option>
-            <option value="protect-ue.ismartlife.me">US East</option>
-            <option value="protect.ismartlife.me">China</option>
-            <option value="protect-in.ismartlife.me">India</option>
-        </select>
-        <input type="email" name="email" placeholder="email">
-        <input type="password" name="password" placeholder="password">
-        <input type="submit" value="Login">
-    </form>
-
-    <table id="tuya-table"></table>
-</div>
-<script>
-    document.getElementById('tuya').addEventListener('click', async ev => {
-        ev.target.nextElementSibling.style.display = 'block';
-    });
-
-    document.getElementById('tuya-credentials-form').addEventListener('submit', async ev => {
-        ev.preventDefault();
-
-        const table = document.getElementById('tuya-table');
-        table.innerText = 'loading...';
-
-        const query = new URLSearchParams(new FormData(ev.target));
-        const url = new URL('api/tuya?' + query.toString(), location.href);
-
-        const r = await fetch(url, {cache: 'no-cache'});
-
-        if (!r.ok) {
-            table.innerText = (await r.text()) || 'Unknown error';
-            return;
-        }
-
-        const data = await r.json();
-
-        table.innerText = '';
-
-        drawTable(table, data);
-    });
-</script>
-
-<button id="gopro">GoPro</button>
-<div class="module">
-    <table id="gopro-table"></table>
-</div>
-<script>
-    document.getElementById('gopro').addEventListener('click', async ev => {
-        ev.target.nextElementSibling.style.display = 'block';
-        await getSources('gopro-table', 'api/gopro');
-    });
-</script>
-=======
         async function handleRingAuth(ev) {
             ev.preventDefault();
->>>>>>> 42e7a035
 
             const table = document.getElementById('ring-table');
             table.innerText = 'loading...';
