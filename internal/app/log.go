package app

import (
	"io"
	"os"

	"github.com/AlexxIT/go2rtc/pkg/shell"
	"github.com/rs/zerolog"
	"github.com/rs/zerolog/log"
)

var MemoryLog = newBuffer(16)

func NewLogger(config map[string]string) zerolog.Logger {
	var writer io.Writer

<<<<<<< HEAD
	if format != "json" {
		writer = zerolog.ConsoleWriter{
			Out: writer, TimeFormat: "15:04:05.000", NoColor: (format == "text" || !shell.IsInteractive(os.Stdout.Fd())),
		}
=======
	// support output only to memory
	switch config["output"] {
	case "stderr":
		writer = os.Stderr
	case "stdout":
		writer = os.Stdout
>>>>>>> 50ad3b20
	}

	timeFormat := config["time"]

	if writer != nil {
		switch format := config["format"]; format {
		case "color", "text":
			if timeFormat != "" {
				writer = &zerolog.ConsoleWriter{
					Out:        writer,
					NoColor:    format == "text",
					TimeFormat: "15:04:05.000",
				}
			} else {
				writer = &zerolog.ConsoleWriter{
					Out:     writer,
					NoColor: format == "text",
					PartsOrder: []string{
						zerolog.LevelFieldName,
						zerolog.CallerFieldName,
						zerolog.MessageFieldName,
					},
				}
			}
		case "json": // none
		}

		writer = zerolog.MultiLevelWriter(writer, MemoryLog)
	} else {
		writer = MemoryLog
	}

	logger := zerolog.New(writer)

	if timeFormat != "" {
		zerolog.TimeFieldFormat = timeFormat
		logger = logger.With().Timestamp().Logger()
	}

	lvl, _ := zerolog.ParseLevel(config["level"])
	return logger.Level(lvl)
}

func GetLogger(module string) zerolog.Logger {
	if s, ok := modules[module]; ok {
		lvl, err := zerolog.ParseLevel(s)
		if err == nil {
			return log.Level(lvl)
		}
		log.Warn().Err(err).Caller().Send()
	}

	return log.Logger
}

// modules log levels
var modules map[string]string

const chunkSize = 1 << 16

type circularBuffer struct {
	chunks [][]byte
	r, w   int
}

func newBuffer(chunks int) *circularBuffer {
	b := &circularBuffer{chunks: make([][]byte, 0, chunks)}
	// create first chunk
	b.chunks = append(b.chunks, make([]byte, 0, chunkSize))
	return b
}

func (b *circularBuffer) Write(p []byte) (n int, err error) {
	n = len(p)

	// check if chunk has size
	if len(b.chunks[b.w])+n > chunkSize {
		// increase write chunk index
		if b.w++; b.w == cap(b.chunks) {
			b.w = 0
		}
		// check overflow
		if b.r == b.w {
			// increase read chunk index
			if b.r++; b.r == cap(b.chunks) {
				b.r = 0
			}
		}
		// check if current chunk exists
		if b.w == len(b.chunks) {
			// allocate new chunk
			b.chunks = append(b.chunks, make([]byte, 0, chunkSize))
		} else {
			// reset len of current chunk
			b.chunks[b.w] = b.chunks[b.w][:0]
		}
	}

	b.chunks[b.w] = append(b.chunks[b.w], p...)
	return
}

func (b *circularBuffer) WriteTo(w io.Writer) (n int64, err error) {
	for i := b.r; ; {
		var nn int
		if nn, err = w.Write(b.chunks[i]); err != nil {
			return
		}
		n += int64(nn)

		if i == b.w {
			break
		}
		if i++; i == cap(b.chunks) {
			i = 0
		}
	}
	return
}

func (b *circularBuffer) Reset() {
	b.chunks[0] = b.chunks[0][:0]
	b.r = 0
	b.w = 0
}<|MERGE_RESOLUTION|>--- conflicted
+++ resolved
@@ -14,19 +14,12 @@
 func NewLogger(config map[string]string) zerolog.Logger {
 	var writer io.Writer
 
-<<<<<<< HEAD
-	if format != "json" {
-		writer = zerolog.ConsoleWriter{
-			Out: writer, TimeFormat: "15:04:05.000", NoColor: (format == "text" || !shell.IsInteractive(os.Stdout.Fd())),
-		}
-=======
 	// support output only to memory
 	switch config["output"] {
 	case "stderr":
 		writer = os.Stderr
 	case "stdout":
 		writer = os.Stdout
->>>>>>> 50ad3b20
 	}
 
 	timeFormat := config["time"]
@@ -37,13 +30,13 @@
 			if timeFormat != "" {
 				writer = &zerolog.ConsoleWriter{
 					Out:        writer,
-					NoColor:    format == "text",
+					NoColor:    format == "text" || !shell.IsInteractive(os.Stdout.Fd()),
 					TimeFormat: "15:04:05.000",
 				}
 			} else {
 				writer = &zerolog.ConsoleWriter{
 					Out:     writer,
-					NoColor: format == "text",
+					NoColor: format == "text" || !shell.IsInteractive(os.Stdout.Fd()),
 					PartsOrder: []string{
 						zerolog.LevelFieldName,
 						zerolog.CallerFieldName,
