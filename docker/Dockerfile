--- conflicted
+++ resolved
@@ -1,13 +1,8 @@
 # syntax=docker/dockerfile:labs
 
 # 0. Prepare images
-<<<<<<< HEAD
 ARG PYTHON_VERSION="3.13"
-ARG GO_VERSION="1.24"
-=======
-ARG PYTHON_VERSION="3.11"
 ARG GO_VERSION="1.25"
->>>>>>> a107d13e
 
 
 # 1. Build go2rtc binary
